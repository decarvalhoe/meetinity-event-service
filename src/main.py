"""Meetinity Event Service application entrypoint."""
from __future__ import annotations

from flask import Flask

<<<<<<< HEAD
from src.database import get_session, init_engine
from src.services.events import EventNotFoundError, EventService, ValidationError
from src.services.registrations import (
    CheckInError,
    DuplicateRegistrationError,
    PenaltyActiveError,
    RegistrationClosedError,
    RegistrationService,
)
=======
from src.database import init_engine
from src.routes import register_blueprints
from src.routes.dependencies import cleanup_services
from src.routes.utils import error_response
>>>>>>> 7977f555

app = Flask(__name__)


def create_app() -> Flask:
    init_engine()
    register_blueprints(app)
    app.teardown_appcontext(cleanup_services)
    register_error_handlers(app)
    return app


<<<<<<< HEAD
def get_event_service() -> EventService:
    """Return a lazily initialised :class:`EventService` for the request."""

    if "db_session" not in g:
        g.db_session = get_session()
    if "event_service" not in g:
        g.event_service = EventService(g.db_session)
    return g.event_service


def get_registration_service() -> RegistrationService:
    """Return a lazily initialised :class:`RegistrationService`."""

    if "db_session" not in g:
        g.db_session = get_session()
    if "registration_service" not in g:
        g.registration_service = RegistrationService(g.db_session)
    return g.registration_service


@app.teardown_appcontext
def shutdown_session(exception):
    """Ensure the SQLAlchemy session is properly closed after each request."""

    session = g.pop("db_session", None)
    g.pop("event_service", None)
    g.pop("registration_service", None)
    if session is not None:
        try:
            if exception is not None:
                session.rollback()
        finally:
            session.close()


def error_response(status: int, message: str, details=None):
    """Create a standardized error response.

    Args:
        status (int): HTTP status code.
        message (str): Error message.
        details (dict, optional): Additional error details.

    Returns:
        tuple: JSON response and status code.
    """
    payload = {"error": {"code": status, "message": message}}
    if details:
        payload["error"]["details"] = details
    return jsonify(payload), status


@app.route("/health")
def health():
    """Health check endpoint.

    Returns:
        Response: JSON response with service status.
    """
    return jsonify({"status": "ok", "service": "event-service"})


@app.route("/events")
def get_events():
    """Retrieve list of available events with optional filters."""

    service = get_event_service()

    try:
        events = service.list_events(
            event_type=request.args.get("type"),
            location=request.args.get("location"),
            before=request.args.get("before"),
            after=request.args.get("after"),
        )
    except ValidationError as exc:
        return error_response(422, exc.message, exc.errors)

    return jsonify({"events": events})


@app.route("/events", methods=["POST"])
def create_event():
    """Create a new professional event.

    Expected JSON payload:
        {
            "title": str (required),
            "date": str (optional),
            "location": str (optional),
            "type": str (optional),
            "attendees": int (optional)
        }

    Returns:
        Response: JSON response with created event details.
    """
    if not request.is_json:
        return error_response(
            415, "Content-Type 'application/json' requis."
        )

    data = request.get_json(silent=True)
    if data is None:
        return error_response(400, "JSON invalide ou non parsable.")

    if not isinstance(data, dict):
        return error_response(
            400,
            "Payload JSON invalide: un objet JSON (type dict) est requis.",
        )

    service = get_event_service()

    try:
        created_event = service.create_event(data)
    except ValidationError as exc:
        return error_response(422, exc.message, exc.errors)

    payload = {
        "message": "Event created",
        "event_id": created_event["id"],
        "event": created_event,
    }
    return jsonify(payload), 201


@app.route("/events/<int:event_id>")
def get_event(event_id):
    """Retrieve details for a specific event.

    Args:
        event_id (int): The ID of the event to retrieve.

    Returns:
        Response: JSON response with event details.
    """
    service = get_event_service()

    try:
        event = service.get_event(event_id)
    except EventNotFoundError:
        return error_response(404, "Événement introuvable.")

    return jsonify({"event": event})


@app.route("/events/<int:event_id>", methods=["PATCH"])
def update_event(event_id):
    """Partially update an existing event."""

    if not request.is_json:
        return error_response(415, "Content-Type 'application/json' requis.")

    data = request.get_json(silent=True)
    if data is None:
        return error_response(400, "JSON invalide ou non parsable.")

    if not isinstance(data, dict):
        return error_response(
            400,
            "Payload JSON invalide: un objet JSON (type dict) est requis.",
        )

    service = get_event_service()

    try:
        updated_event = service.update_event(event_id, data)
    except EventNotFoundError:
        return error_response(404, "Événement introuvable.")
    except ValidationError as exc:
        return error_response(422, exc.message, exc.errors)

    return jsonify({"message": "Event updated", "event": updated_event})


@app.route("/events/<int:event_id>/registrations", methods=["GET", "POST"])
def manage_registrations(event_id: int):
    service = get_registration_service()

    if request.method == "GET":
        try:
            registrations = service.list_registrations(event_id)
        except LookupError:
            return error_response(404, "Événement introuvable.")
        return jsonify({"registrations": registrations})

    if not request.is_json:
        return error_response(415, "Content-Type 'application/json' requis.")

    data = request.get_json(silent=True) or {}
    email = data.get("email")
    name = data.get("name")
    metadata = data.get("metadata") if isinstance(data, dict) else None

    if not isinstance(email, str) or not email.strip():
        return error_response(422, "Validation échouée.", {"email": ["Adresse requise."]})

    try:
        result = service.register_attendee(
            event_id,
            email=email,
            full_name=name if isinstance(name, str) else None,
            metadata=metadata if isinstance(metadata, dict) else None,
        )
    except LookupError:
        return error_response(404, "Événement introuvable.")
    except RegistrationClosedError as exc:
        return error_response(409, str(exc))
    except DuplicateRegistrationError as exc:
        return error_response(409, str(exc))
    except PenaltyActiveError as exc:
        return error_response(403, str(exc))
    except ValueError as exc:
        return error_response(422, "Validation échouée.", {"email": [str(exc)]})

    status_code = 201 if result["status"] == "confirmed" else 202
    return jsonify(result), status_code


@app.route("/events/<int:event_id>/registrations/<int:registration_id>", methods=["DELETE"])
def cancel_registration(event_id: int, registration_id: int):
    service = get_registration_service()
    try:
        result = service.cancel_registration(event_id, registration_id)
    except LookupError:
        return error_response(404, "Inscription introuvable.")
    return jsonify({"message": "Registration cancelled", **result})


@app.route("/events/<int:event_id>/waitlist", methods=["GET", "POST"])
def manage_waitlist(event_id: int):
    service = get_registration_service()
    if request.method == "GET":
        try:
            waitlist = service.list_waitlist(event_id)
        except LookupError:
            return error_response(404, "Événement introuvable.")
        return jsonify({"waitlist": waitlist})

    try:
        promoted = service.trigger_waitlist_promotion(event_id)
    except LookupError:
        return error_response(404, "Événement introuvable.")
    return jsonify({"promoted": promoted})


@app.route("/events/<int:event_id>/attendance", methods=["GET", "POST"])
def manage_attendance(event_id: int):
    service = get_registration_service()
    if request.method == "GET":
        try:
            attendance = service.list_attendance(event_id)
        except LookupError:
            return error_response(404, "Événement introuvable.")
        return jsonify({"attendance": attendance})

    try:
        result = service.detect_no_shows(event_id)
    except LookupError:
        return error_response(404, "Événement introuvable.")
    return jsonify(result)


@app.route("/check-in/<token>", methods=["POST"])
def check_in(token: str):
    service = get_registration_service()
    metadata = None
    method = "qr"
    if request.is_json:
        payload = request.get_json(silent=True) or {}
        if isinstance(payload, dict):
            metadata = payload.get("metadata") if isinstance(payload.get("metadata"), dict) else None
            method_value = payload.get("method")
            if isinstance(method_value, str) and method_value.strip():
                method = method_value.strip()
    try:
        result = service.check_in_attendee(token, method=method, metadata=metadata)
    except CheckInError as exc:
        return error_response(400, str(exc))
    except LookupError:
        return error_response(404, "Événement introuvable.")
    return jsonify({"message": "Check-in enregistré", "attendance": result})


@app.errorhandler(404)
def handle_404(e):
    """Handle 404 Not Found errors.

    Args:
        e: The error object.

    Returns:
        Response: Standardized 404 error response.
    """
    return error_response(404, "Ressource introuvable.")


@app.errorhandler(405)
def handle_405(e):
    """Handle 405 Method Not Allowed errors.
=======
@app.get("/health")
def health():
    return {"status": "ok", "service": "event-service"}
>>>>>>> 7977f555


def register_error_handlers(flask_app: Flask) -> None:
    @flask_app.errorhandler(404)
    def handle_404(e):
        return error_response(404, "Ressource introuvable.")

    @flask_app.errorhandler(405)
    def handle_405(e):
        return error_response(405, "Méthode non autorisée pour cette ressource.")

    @flask_app.errorhandler(500)
    def handle_500(e):
        return error_response(500, "Erreur interne. On respire, on relance.")


create_app()


if __name__ == "__main__":
    app.run(debug=True, port=5003)<|MERGE_RESOLUTION|>--- conflicted
+++ resolved
@@ -1,10 +1,12 @@
 """Meetinity Event Service application entrypoint."""
 from __future__ import annotations
 
-from flask import Flask
-
-<<<<<<< HEAD
+from flask import Flask, g, jsonify, request
+
 from src.database import get_session, init_engine
+from src.routes import register_blueprints
+from src.routes.dependencies import cleanup_services
+from src.routes.utils import error_response
 from src.services.events import EventNotFoundError, EventService, ValidationError
 from src.services.registrations import (
     CheckInError,
@@ -13,12 +15,6 @@
     RegistrationClosedError,
     RegistrationService,
 )
-=======
-from src.database import init_engine
-from src.routes import register_blueprints
-from src.routes.dependencies import cleanup_services
-from src.routes.utils import error_response
->>>>>>> 7977f555
 
 app = Flask(__name__)
 
@@ -31,7 +27,6 @@
     return app
 
 
-<<<<<<< HEAD
 def get_event_service() -> EventService:
     """Return a lazily initialised :class:`EventService` for the request."""
 
@@ -67,50 +62,23 @@
             session.close()
 
 
-def error_response(status: int, message: str, details=None):
-    """Create a standardized error response.
-
-    Args:
-        status (int): HTTP status code.
-        message (str): Error message.
-        details (dict, optional): Additional error details.
-
-    Returns:
-        tuple: JSON response and status code.
-    """
-    payload = {"error": {"code": status, "message": message}}
-    if details:
-        payload["error"]["details"] = details
-    return jsonify(payload), status
-
-
-@app.route("/health")
+@app.get("/health")
 def health():
-    """Health check endpoint.
-
-    Returns:
-        Response: JSON response with service status.
-    """
-    return jsonify({"status": "ok", "service": "event-service"})
-
-
-@app.route("/events")
-def get_events():
-    """Retrieve list of available events with optional filters."""
-
-    service = get_event_service()
-
-    try:
-        events = service.list_events(
-            event_type=request.args.get("type"),
-            location=request.args.get("location"),
-            before=request.args.get("before"),
-            after=request.args.get("after"),
-        )
-    except ValidationError as exc:
-        return error_response(422, exc.message, exc.errors)
-
-    return jsonify({"events": events})
+    return {"status": "ok", "service": "event-service"}
+
+
+def register_error_handlers(flask_app: Flask) -> None:
+    @flask_app.errorhandler(404)
+    def handle_404(e):
+        return error_response(404, "Ressource introuvable.")
+
+    @flask_app.errorhandler(405)
+    def handle_405(e):
+        return error_response(405, "Méthode non autorisée pour cette ressource.")
+
+    @flask_app.errorhandler(500)
+    def handle_500(e):
+        return error_response(500, "Erreur interne. On respire, on relance.")
 
 
 @app.route("/events", methods=["POST"])
@@ -317,43 +285,6 @@
     return jsonify({"message": "Check-in enregistré", "attendance": result})
 
 
-@app.errorhandler(404)
-def handle_404(e):
-    """Handle 404 Not Found errors.
-
-    Args:
-        e: The error object.
-
-    Returns:
-        Response: Standardized 404 error response.
-    """
-    return error_response(404, "Ressource introuvable.")
-
-
-@app.errorhandler(405)
-def handle_405(e):
-    """Handle 405 Method Not Allowed errors.
-=======
-@app.get("/health")
-def health():
-    return {"status": "ok", "service": "event-service"}
->>>>>>> 7977f555
-
-
-def register_error_handlers(flask_app: Flask) -> None:
-    @flask_app.errorhandler(404)
-    def handle_404(e):
-        return error_response(404, "Ressource introuvable.")
-
-    @flask_app.errorhandler(405)
-    def handle_405(e):
-        return error_response(405, "Méthode non autorisée pour cette ressource.")
-
-    @flask_app.errorhandler(500)
-    def handle_500(e):
-        return error_response(500, "Erreur interne. On respire, on relance.")
-
-
 create_app()
 
 
