--- conflicted
+++ resolved
@@ -166,13 +166,11 @@
     if not is_valid:
         return error_response(422, "Validation échouée.", errors)
 
-<<<<<<< HEAD
     global _next_event_id
-=======
+    
     provided_date = data.get("date")
     if isinstance(provided_date, str):
         provided_date = provided_date.strip()
->>>>>>> 3307a67b
 
     new_event = {
         "id": _next_event_id,
