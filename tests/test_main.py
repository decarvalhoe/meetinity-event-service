from pathlib import Path
import sys

import pytest

sys.path.append(str(Path(__file__).resolve().parents[1]))

from src.main import app, _reset_events_storage


@pytest.fixture
def client():
    app.config['TESTING'] = True
    _reset_events_storage()
    with app.test_client() as client:
        yield client


def test_health(client):
    response = client.get('/health')
    assert response.status_code == 200
    assert response.json['status'] == 'ok'
    assert response.json['service'] == 'event-service'


def test_get_events(client):
    response = client.get('/events')
    assert response.status_code == 200
    assert 'events' in response.json
    assert len(response.json['events']) >= 0


def test_create_event(client):
    response = client.post('/events', json={"title": "Test Event"})
    assert response.status_code == 201
    assert 'event_id' in response.json


<<<<<<< HEAD
<<<<<<< HEAD
def test_create_and_get_event(client):
    payload = {
        "title": "Evenement Test",
        "date": "2025-09-01",
        "location": "Marseille",
        "type": "networking",
        "attendees": 10,
    }

    create_response = client.post('/events', json=payload)
    assert create_response.status_code == 201
    event_id = create_response.json['event_id']

    get_response = client.get(f'/events/{event_id}')
    assert get_response.status_code == 200
    event = get_response.json['event']
    assert event['id'] == event_id
    assert event['title'] == payload['title']
    assert event['date'] == payload['date']
    assert event['location'] == payload['location']
    assert event['type'] == payload['type']
    assert event['attendees'] == payload['attendees']


def test_get_event_not_found(client):
    response = client.get('/events/9999')
    assert response.status_code == 404
    error = response.json['error']
    assert error['code'] == 404
    assert error['message'] == 'Événement introuvable.'
=======
=======
def test_create_event_with_array_payload(client):
    response = client.post('/events', json=[{"title": "Invalid"}])
    assert response.status_code == 400
    assert response.json['error']['code'] == 400
    assert 'objet JSON' in response.json['error']['message']


>>>>>>> 3307a67b
def test_create_event_rejects_boolean_attendees(client):
    response = client.post('/events', json={"title": "Bool Event", "attendees": True})
    assert response.status_code == 422
    assert response.json["error"]["message"] == "Validation échouée."
    assert response.json["error"]["details"]["attendees"] == [
        "Doit être un entier non booléen >= 0."
    ]
>>>>>>> origin/main<|MERGE_RESOLUTION|>--- conflicted
+++ resolved
@@ -1,17 +1,10 @@
-from pathlib import Path
-import sys
-
 import pytest
-
-sys.path.append(str(Path(__file__).resolve().parents[1]))
-
-from src.main import app, _reset_events_storage
+from src.main import app
 
 
 @pytest.fixture
 def client():
     app.config['TESTING'] = True
-    _reset_events_storage()
     with app.test_client() as client:
         yield client
 
@@ -36,8 +29,6 @@
     assert 'event_id' in response.json
 
 
-<<<<<<< HEAD
-<<<<<<< HEAD
 def test_create_and_get_event(client):
     payload = {
         "title": "Evenement Test",
@@ -68,8 +59,8 @@
     error = response.json['error']
     assert error['code'] == 404
     assert error['message'] == 'Événement introuvable.'
-=======
-=======
+
+
 def test_create_event_with_array_payload(client):
     response = client.post('/events', json=[{"title": "Invalid"}])
     assert response.status_code == 400
@@ -77,12 +68,10 @@
     assert 'objet JSON' in response.json['error']['message']
 
 
->>>>>>> 3307a67b
 def test_create_event_rejects_boolean_attendees(client):
     response = client.post('/events', json={"title": "Bool Event", "attendees": True})
     assert response.status_code == 422
     assert response.json["error"]["message"] == "Validation échouée."
     assert response.json["error"]["details"]["attendees"] == [
         "Doit être un entier non booléen >= 0."
-    ]
->>>>>>> origin/main+    ]